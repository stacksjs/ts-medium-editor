{
  "name": "ts-medium-editor",
  "type": "module",
  "version": "0.1.0",
  "description": "A modern, minimal & performant Medium-like rich text editor.",
  "author": "Chris Breuer <chris@stacksjs.org>",
  "license": "MIT",
  "homepage": "https://github.com/stacksjs/ts-medium-editor#readme",
  "repository": {
    "type": "git",
    "url": "git+https://github.com/stacksjs/ts-medium-editor.git"
  },
  "bugs": {
    "url": "https://github.com/stacksjs/ts-medium-editor/issues"
  },
  "keywords": ["typescript", "starter", "kit", "bun", "package"],
  "exports": {
    ".": {
      "types": "./dist/index.d.ts",
      "import": "./dist/index.js"
    },
    "./css/*": {
      "import": "./dist/css/*"
    },
    "./*": {
      "import": "./dist/*"
    }
  },
  "module": "./dist/index.js",
  "types": "./dist/index.d.ts",
  "files": ["README.md", "dist"],
  "scripts": {
    "build": "bun --bun build.ts",
    "fresh": "bunx rimraf node_modules/ bun.lock && bun i",
    "prepublishOnly": "bun --bun run build",
    "lint": "bunx --bun eslint .",
    "lint:fix": "bunx --bun eslint . --fix",
    "changelog": "bunx logsmith --verbose",
    "changelog:generate": "bunx logsmith --output CHANGELOG.md",
    "release": "bun run changelog:generate && bunx bumpx prompt --recursive",
    "postinstall": "bunx git-hooks",
    "test": "bun test test/",
    "test:watch": "bun test --watch test/",
    "test:coverage": "bun test --coverage test/",
    "dev:docs": "bun --bun vitepress dev docs",
    "build:docs": "bun --bun vitepress build docs",
    "preview:docs": "bun --bun vitepress preview docs",
    "typecheck": "bun --bun tsc --noEmit",
    "dev:demo": "bun run build && bun run serve-demo.ts",
    "serve:demo": "bun run serve-demo.ts"
  },
  "dependencies": {
    "shiki": "^3.13.0"
  },
  "devDependencies": {
<<<<<<< HEAD
    "@happy-dom/global-registrator": "^19.0.2",
    "@stacksjs/bumpx": "^0.1.17",
=======
    "@happy-dom/global-registrator": "^17.6.3",
    "@stacksjs/bumpx": "^0.1.84",
>>>>>>> 02274094
    "@stacksjs/docs": "^0.70.23",
    "@stacksjs/eslint-config": "^4.14.0-beta.3",
    "@stacksjs/gitlint": "^0.1.5",
    "@stacksjs/logsmith": "^0.1.18",
    "@types/bun": "^1.2.23",
    "@types/rangy": "^1.3.0",
    "buddy-bot": "^0.9.7",
    "bun-git-hooks": "^0.2.19",
    "bun-plugin-dtsx": "^0.21.12",
    "rangy": "^1.3.2",
    "typescript": "^5.9.3"
  },
  "overrides": {
    "unconfig": "0.3.10"
  },
  "git-hooks": {
    "pre-commit": {
      "staged-lint": {
        "*.{js,ts,json,yaml,yml,md}": "bunx --bun eslint --fix"
      }
    },
    "commit-msg": "bunx gitlint --edit .git/COMMIT_EDITMSG"
  }
}<|MERGE_RESOLUTION|>--- conflicted
+++ resolved
@@ -53,13 +53,8 @@
     "shiki": "^3.13.0"
   },
   "devDependencies": {
-<<<<<<< HEAD
     "@happy-dom/global-registrator": "^19.0.2",
-    "@stacksjs/bumpx": "^0.1.17",
-=======
-    "@happy-dom/global-registrator": "^17.6.3",
     "@stacksjs/bumpx": "^0.1.84",
->>>>>>> 02274094
     "@stacksjs/docs": "^0.70.23",
     "@stacksjs/eslint-config": "^4.14.0-beta.3",
     "@stacksjs/gitlint": "^0.1.5",
